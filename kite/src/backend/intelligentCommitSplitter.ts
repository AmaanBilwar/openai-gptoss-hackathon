--- conflicted
+++ resolved
@@ -666,12 +666,6 @@
         console.log(`   Hunks: ${group.hunks.length} hunks across ${[...new Set(group.hunks.map(h => h.filePath))].length} files`);
       }
 
-<<<<<<< HEAD
-=======
-      // Step 5: Analysis complete
-
-      // Step 6: Execute commit splitting
->>>>>>> 17ddec90
       await this.executeCommitSplitting(commitGroups, autoPush);
 
       return commitGroups;
