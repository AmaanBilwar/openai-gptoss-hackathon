import { exec } from 'child_process';
import { promisify } from 'util';
import * as path from 'path';
import * as fs from 'fs';
import { CerebrasLLM } from './cerebrasLLM';
import { FileChange, CommitGroup, DiffHunk } from './types';
import parse from "parse-diff";
import { pipeline, env } from '@xenova/transformers';

const execAsync = promisify(exec);

// Initialize local embedding model
let embeddingModel: any = null;
const initializeEmbeddingModel = async () => {
  if (!embeddingModel) {
    console.log('🔄 Initializing local embedding model...');
    embeddingModel = await pipeline('feature-extraction', 'Xenova/all-MiniLM-L6-v2');
    console.log('✅ Local embedding model ready');
  }
  return embeddingModel;
};

const generateCodeEmbeddings = async (
  codeSnippets: string[]
): Promise<Array<{ embedding: number[]; content: string }>> => {
  try {
    const model = await initializeEmbeddingModel();
    
    const embeddings = await Promise.all(
      codeSnippets.map(async (snippet) => {
        const result = await model(snippet, { pooling: 'mean', normalize: true });
        return Array.from(result.data);
      })
    );

    return embeddings.map((embedding, index) => ({
      content: codeSnippets[index]!,
      embedding: embedding as number[],
    }));
  } catch (error) {
    console.warn('⚠️  Local embedding model failed, falling back to simple text clustering');
    console.error('Embedding error:', error);
    throw error;
  }
};


/**
 * Main class for intelligent commit splitting
 */
export class IntelligentCommitSplitter {
  private cerebras: CerebrasLLM;
  constructor(cerebrasApiKey: string) {
    this.cerebras = new CerebrasLLM(cerebrasApiKey);
  }

  /**
   * Get list of files that have been changed in git, including new files
   */
  private async getGitDiffFiles(): Promise<string[]> {
    const changedFiles: string[] = [];

    try {
      // Get modified/deleted files
      const { stdout: diffOutput } = await execAsync('git diff --name-only');
      if (diffOutput.trim()) {
        changedFiles.push(...diffOutput.split('\n').filter(line => line.trim()));
      }

      // Get newly added files (staged but not committed)
      const { stdout: stagedOutput } = await execAsync('git diff --cached --name-only');
      if (stagedOutput.trim()) {
        changedFiles.push(...stagedOutput.split('\n').filter(line => line.trim()));
      }

      // Get untracked files (not staged yet)
      const { stdout: untrackedOutput } = await execAsync('git ls-files --others --exclude-standard');
      if (untrackedOutput.trim()) {
        changedFiles.push(...untrackedOutput.split('\n').filter(line => line.trim()));
      }

      // Remove duplicates while preserving order
      const seen = new Set<string>();
      const uniqueFiles: string[] = [];
      for (const file of changedFiles) {
        if (!seen.has(file)) {
          seen.add(file);
          uniqueFiles.push(file);
        }
      }

      return uniqueFiles;

    } catch (error) {
      console.error('Error getting git diff files:', error);
      return [];
    }
  }

  /**
   * Get git diff hunks from the files, and group diff by hunks
   */
  async getGitDiffHunks(filePath: string): Promise<DiffHunk[]> {
    const { stdout: stdoutStaged } = await execAsync(`git diff --cached --unified=3 ${filePath}`);
    const { stdout: stdoutUnstaged } = await execAsync(`git diff --unified=3 ${filePath}`);
    const diffStaged = parse(stdoutStaged);
    const diffUnstaged = parse(stdoutUnstaged);
    const hunks: DiffHunk[] = [];

    for (const file of diffStaged) {
      for (const hunk of file.chunks) {
        hunks.push({
          filePath: file.to || file.from || '',
          oldStart: hunk.oldStart,
          oldLines: hunk.oldLines,
          newStart: hunk.newStart,
          newLines: hunk.newLines,
          changeType: 'staged',
          header: `@@ -${hunk.oldStart},${hunk.oldLines} +${hunk.newStart},${hunk.newLines} @@`,
          content: hunk.changes.map(change => change.content),
          context: hunk.changes.map(change => change.content).join('\n')
        });
      }
    }

    for (const file of diffUnstaged) {
      for (const hunk of file.chunks) {
        hunks.push({
          filePath: file.to || file.from || '',
          oldStart: hunk.oldStart,
          oldLines: hunk.oldLines,
          newStart: hunk.newStart,
          newLines: hunk.newLines,
          changeType: 'unstaged',
          header: `@@ -${hunk.oldStart},${hunk.oldLines} +${hunk.newStart},${hunk.newLines} @@`,
          content: hunk.changes.map(change => change.content),
          context: hunk.changes.map(change => change.content).join('\n')
        });
      }
    }

    return hunks;
  }

  /**
   * Get the git repository root directory
   */
  private async getGitRoot(): Promise<string> {
    try {
      const { stdout } = await execAsync('git rev-parse --show-toplevel');
      return stdout.trim();
    } catch {
      return process.cwd();
    }
  }

  /**
   * Get file content at a specific commit
   */
  private async getFileContent(filePath: string, commitRef: string = 'HEAD'): Promise<string | null> {
    try {
      const { stdout } = await execAsync(`git show ${commitRef}:${filePath}`);
      return stdout;
    } catch {
      // File doesn't exist at this commit (new file)
      return null;
    }
  }

  /**
   * Get the diff content for a specific file
   */
  private async getFileDiff(filePath: string): Promise<string> {
    try {
      const { stdout } = await execAsync(`git diff --unified=3 ${filePath}`);
      return stdout || '';
    } catch (error) {
      console.error(`Error getting diff for ${filePath}:`, error);
      return '';
    }
  }

  /**
   * Determine if file was added, modified, or deleted
   */
  private async determineChangeType(filePath: string): Promise<'added' | 'modified' | 'deleted'> {
    try {
      // Check if file exists in working directory using git ls-files
      const { stdout } = await execAsync(`git ls-files ${filePath}`);
      const fileExistsInGit = stdout.trim() !== '';

      // Check if file exists in HEAD
      const headContent = await this.getFileContent(filePath, 'HEAD');

      if (!fileExistsInGit && headContent === null) {
        return 'added';
      } else if (fileExistsInGit && headContent === null) {
        return 'deleted';
      } else {
        return 'modified';
      }
    } catch {
      return 'modified';
    }
  }

  /**
   * Extract all file changes with before/after content
   */
  private async extractChanges(): Promise<FileChange[]> {
    const changedFiles = await this.getGitDiffFiles();
    const changes: FileChange[] = [];

    for (const filePath of changedFiles) {
      const changeType = await this.determineChangeType(filePath);
      const diffContent = await this.getFileDiff(filePath);
      const hunks = await this.getGitDiffHunks(filePath);

      // Get before and after content
      let beforeContent: string | null = null;
      let afterContent: string | null = null;

      if (changeType !== 'added') {
        beforeContent = await this.getFileContent(filePath, 'HEAD');
      }

      if (changeType !== 'deleted') {
        try {
          // Try to read the file using git show for the current working tree
          const { stdout } = await execAsync(`git show :${filePath}`);
          afterContent = stdout;
        } catch {
          // Fallback to direct file reading if git show fails
          try {
            afterContent = fs.readFileSync(filePath, 'utf-8');
          } catch {
            // File might not exist or be unreadable
          }
        }
      }

      // Count lines added/removed from diff
      const linesAdded = (diffContent.match(/^\+/gm) || []).length;
      const linesRemoved = (diffContent.match(/^-/gm) || []).length;

      changes.push({
        file_path: filePath,
        change_type: changeType,
        before_content: beforeContent || undefined,
        after_content: afterContent || undefined,
        diff_content: diffContent,
        total_lines_added: linesAdded,
        total_lines_removed: linesRemoved,
        hunks: hunks
      });
    }

    return changes;
  }

  /**
   * Vectorize hunks using lightweight embeddings
   */
  private async vectorizeHunks(changes: FileChange[]): Promise<Array<{hunk: DiffHunk, embedding: number[], changeIndex: number}>> {
    console.log('🔢 Vectorizing hunks using lightweight embeddings...');

    const hunkData: Array<{hunk: DiffHunk, embedding: number[], changeIndex: number}> = [];
    const textContents: string[] = [];

    // Extract text content from all hunks
    for (let changeIdx = 0; changeIdx < changes.length; changeIdx++) {
      const change = changes[changeIdx];
      if (change.hunks) {
        for (const hunk of change.hunks) {
          textContents.push(hunk.context);
        }
      }
    }

    // Get embeddings for all texts at once
    const embeddings = await generateCodeEmbeddings(textContents);
    let embeddingIndex = 0;

    // Map embeddings back to hunks
    for (let changeIdx = 0; changeIdx < changes.length; changeIdx++) {
      const change = changes[changeIdx];
      if (change.hunks) {
        for (const hunk of change.hunks) {
          hunkData.push({
            hunk,
            embedding: embeddings[embeddingIndex++].embedding,
            changeIndex: changeIdx
          });
        }
      }
    }

    return hunkData;
  }

  /**
   * Analyze hunks using embeddings and clustering
   */
  private async analyzeSemanticRelationships(changes: FileChange[]): Promise<[CommitGroup[], string]> {
    console.log('🔍 Analyzing semantic relationships using embeddings...');

    // Step 1: Vectorize all hunks
    console.log('📊 Computing hunk embeddings...');
    const hunkData = await this.vectorizeHunks(changes);
    
    // Step 2: Cluster based on similarity
    console.log('🔗 Clustering based on similarity...');
    const clusters = await this.clusterBySimilarity(hunkData);
    
    // Step 3: Generate commit groups from clusters
    console.log('📋 Generating descriptive commits...');
    const commitGroups = await this.generateCommitGroups(changes, clusters);
    
    // Step 4: Generate semantic summary
    const semanticSummary = this.createClusterSummary(clusters);
    
    console.log(`📊 Created ${commitGroups.length} semantic groups from ${clusters.length} clusters`);
    return [commitGroups, semanticSummary];
  }

<<<<<<< HEAD
    // Analyze results to group files
    // For now, use a simple heuristic-based grouping
    // In a full implementation, you'd parse the semantic analysis results
    const commitGroups = await this.groupChangesHeuristic(changes, semanticSummary);

    return [commitGroups, semanticSummary];
  }
=======

>>>>>>> 22fad534

  /**
   * Group changes using heuristic rules as fallback
   */
  private async groupChangesHeuristic(changes: FileChange[], semanticSummary: string = ''): Promise<CommitGroup[]> {
    const groups: Record<string, FileChange[]> = {};

    for (const change of changes) {
      // Determine group based on file path and type
      const groupKey = this.determineGroupKey(change.file_path);

      if (!groups[groupKey]) {
        groups[groupKey] = [];
      }

      groups[groupKey].push(change);
    }

    // Convert to CommitGroup objects
    const commitGroups: CommitGroup[] = [];
    for (const [groupKey, fileChanges] of Object.entries(groups)) {
      // Generate commit message using LLM with semantic context
      const { title, message } = await this.cerebras.generateCommitMessage(fileChanges, groupKey, semanticSummary);

      commitGroups.push({
        feature_name: groupKey,
        description: `Changes related to ${groupKey}`,
        files: fileChanges,
        commit_title: title,
        commit_message: message
      });
    }

    return commitGroups;
  }

  /**
   * Determine the logical group for a file based on path
   */
  private determineGroupKey(filePath: string): string {
    const pathParts = filePath.split(path.sep);

    // Group by top-level directory
    if (pathParts.length > 1) {
      const topDir = pathParts[0].toLowerCase();
      if (['frontend', 'client', 'ui', 'src', 'components'].includes(topDir)) {
        return 'frontend';
      } else if (['backend', 'server', 'api', 'services'].includes(topDir)) {
        return 'backend';
      } else if (['docs', 'documentation', 'readme'].includes(topDir)) {
        return 'documentation';
      } else if (['tests', 'test', 'spec'].includes(topDir)) {
        return 'testing';
      } else if (['config', 'conf', 'settings'].includes(topDir)) {
        return 'configuration';
      } else if (['scripts', 'tools', 'utils'].includes(topDir)) {
        return 'utilities';
      }
    }

    // Group by file extension
    const fileExt = path.extname(filePath).toLowerCase();
    if (['.py', '.js', '.ts', '.jsx', '.tsx', '.java', '.cpp', '.c'].includes(fileExt)) {
      return 'code';
    } else if (['.md', '.txt', '.rst'].includes(fileExt)) {
      return 'documentation';
    } else if (['.json', '.yaml', '.yml', '.toml', '.ini'].includes(fileExt)) {
      return 'configuration';
    }

    return 'other';
  }

  /**
   * Execute the commit splitting process by creating separate git commits
   */
  private async executeCommitSplitting(commitGroups: CommitGroup[], autoPush: boolean = false): Promise<boolean> {
    console.log('🎯 Executing commit splitting...');
    console.log(`📊 Total commit groups to process: ${commitGroups.length}`);

    // Store current branch name
    let currentBranch: string;
    try {
      const { stdout } = await execAsync('git rev-parse --abbrev-ref HEAD');
      currentBranch = stdout.trim();
      console.log(`📍 Current branch: ${currentBranch}`);
    } catch (error) {
      console.error(`❌ Error getting current branch: ${error}`);
      return false;
    }

    // Create a backup branch before making changes
    const backupBranch = `backup-before-split-${process.pid}`;
    try {
      await execAsync(`git checkout -b ${backupBranch}`);
      await execAsync(`git checkout ${currentBranch}`);
      console.log(`💾 Created backup branch: ${backupBranch}`);
    } catch (error) {
      console.error(`❌ Error creating backup branch: ${error}`);
      return false;
    }

    let successfulCommits = 0;

    for (let i = 0; i < commitGroups.length; i++) {
      const group = commitGroups[i];
      console.log(`\n--- Processing Group ${i + 1}/${commitGroups.length} ---`);
      console.log(`Feature: ${group.feature_name}`);
      console.log(`Title: ${group.commit_title}`);
      console.log(`Files: ${group.files.map(f => f.file_path)}`);

      try {
        // Reset staging area
        await execAsync('git reset');

        // Stage only the files for this group
        for (const fileChange of group.files) {
          const filePath = fileChange.file_path;

          if (fileChange.change_type === 'deleted') {
            // Remove file from git tracking
            await execAsync(`git rm ${filePath}`);
            console.log(`   🗑️  Staged deletion: ${filePath}`);
          } else {
            // Add file to staging
            await execAsync(`git add ${filePath}`);
            console.log(`   ➕ Staged: ${filePath}`);
          }
        }

        // Check if there are any staged changes
        const { stdout: stagedFiles } = await execAsync('git diff --cached --name-only');

        if (!stagedFiles.trim()) {
          console.log(`   ⚠️  No changes to commit for group ${group.feature_name}`);
          continue;
        }

        // Create commit with title and message
        const commitMessage = `${group.commit_title}\n\n${group.commit_message}`;

        await execAsync(`git commit -m "${commitMessage.replace(/"/g, '\\"')}"`);

        console.log(`   ✅ Created commit: ${group.commit_title}`);
        successfulCommits++;

      } catch (error) {
        console.error(`   ❌ Error creating commit for group ${group.feature_name}:`, error);
        continue;
      }
    }

    console.log(`\n📊 Commit splitting completed!`);
    console.log(`✅ Successfully created ${successfulCommits} commits out of ${commitGroups.length} groups`);

    // Push commits if requested
    if (autoPush && successfulCommits > 0) {
      console.log(`\n🚀 Pushing commits to remote...`);
      try {
        await execAsync(`git push origin ${currentBranch}`);
        console.log(`✅ Successfully pushed ${successfulCommits} commits to ${currentBranch}`);
      } catch (error) {
        console.error(`❌ Error pushing commits: ${error}`);
        console.log(`💡 You can manually push using: git push origin ${currentBranch}`);
        return false;
      }
    }

    console.log(`\n💾 Backup branch created: ${backupBranch}`);
    console.log(`💡 To revert all changes: git reset --hard ${backupBranch}`);

    return successfulCommits > 0;
  }

  /**
   * Main method to run the intelligent commit splitting process
   */
  async runIntelligentSplitting(autoPush: boolean = false): Promise<CommitGroup[]> {
    console.log('🚀 Starting Intelligent Commit Splitting Analysis...');

    // Change to git root directory to ensure all git operations work correctly
    const gitRoot = await this.getGitRoot();
    if (gitRoot !== process.cwd()) {
      console.log(`📍 Changing to git root directory: ${gitRoot}`);
      process.chdir(gitRoot);
    }

    // Step 1: Extract all file changes
    console.log('📊 Step 1: Extracting file changes...');
    const changes = await this.extractChanges();
    console.log(`Found ${changes.length} files with changes`);

    if (!changes.length) {
      console.log('No changes detected in git diff');
      return [];
    }

    // Step 2: Vectorize hunks using embeddings 
    console.log('📊 Step 2: Vectorizing hunks using embeddings...');

    try {
      // Step 3: Analyze semantic relationships
      console.log('🔍 Step 3: Analyzing semantic relationships...');
      const [commitGroups, semanticSummary] = await this.analyzeSemanticRelationships(changes);
      console.log(`Identified ${commitGroups.length} logical commit groups`);

      if (semanticSummary) {
        console.log(`📝 Semantic analysis summary generated (${semanticSummary.length} chars)`);
      }

      // Step 4: Display results
      console.log('\n📋 Commit Groups Identified:');
      for (let i = 0; i < commitGroups.length; i++) {
        const group = commitGroups[i];
        console.log(`\n${i + 1}. ${group.feature_name}`);
        console.log(`   Title: ${group.commit_title}`);
        console.log(`   Description: ${group.commit_message}`);
        console.log(`   Files: ${group.files.map(f => f.file_path)}`);
      }

      // Step 5: Analysis complete

      // Step 6: Execute commit splitting
      await this.executeCommitSplitting(commitGroups, autoPush);

      return commitGroups;

    } catch (error) {
      console.error(`❌ Error during analysis: ${error}`);
      // Analysis failed
      throw error;
    }
  }

  /**
   * Cluster hunks by similarity using embeddings
   */
  private async clusterBySimilarity(hunkData: Array<{hunk: DiffHunk, embedding: number[], changeIndex: number}>): Promise<Array<{hunks: Array<{hunk: DiffHunk, changeIndex: number}>, avgSimilarity: number}>> {
    console.log(`🔗 Clustering ${hunkData.length} hunks using cosine similarity...`);
    
    const clusters: Array<{hunks: Array<{hunk: DiffHunk, changeIndex: number}>, avgSimilarity: number}> = [];
    const processed = new Set<number>();
    const similarityThreshold = 0.7; // Adjust based on testing
    
    for (let i = 0; i < hunkData.length; i++) {
      if (processed.has(i)) continue;
      
      const cluster: Array<{hunk: DiffHunk, changeIndex: number}> = [
        { hunk: hunkData[i].hunk, changeIndex: hunkData[i].changeIndex }
      ];
      const similarities: number[] = [];
      
      // Find similar hunks using cosine similarity
      for (let j = i + 1; j < hunkData.length; j++) {
        if (processed.has(j)) continue;
        
        const similarity = this.cosineSimilarity(hunkData[i].embedding, hunkData[j].embedding);
        
        if (similarity > similarityThreshold) {
          cluster.push({ hunk: hunkData[j].hunk, changeIndex: hunkData[j].changeIndex });
          similarities.push(similarity);
          processed.add(j);
        }
      }
      
      processed.add(i);
      
      // Only create clusters with multiple hunks
      if (cluster.length > 1) {
        const avgSimilarity = similarities.length > 0 ? similarities.reduce((a, b) => a + b, 0) / similarities.length : 1.0;
        clusters.push({ hunks: cluster, avgSimilarity });
      }
    }
    
    console.log(`📊 Found ${clusters.length} similarity clusters`);
    return clusters;
  }

  /**
   * Calculate cosine similarity between two vectors
   */
  private cosineSimilarity(a: number[], b: number[]): number {
    if (a.length !== b.length) return 0;
    
    let dotProduct = 0;
    let magnitudeA = 0;
    let magnitudeB = 0;
    
    for (let i = 0; i < a.length; i++) {
      dotProduct += a[i] * b[i];
      magnitudeA += a[i] * a[i];
      magnitudeB += b[i] * b[i];
    }
    
    magnitudeA = Math.sqrt(magnitudeA);
    magnitudeB = Math.sqrt(magnitudeB);
    
    if (magnitudeA === 0 || magnitudeB === 0) return 0;
    
    return dotProduct / (magnitudeA * magnitudeB);
  }

  /**
   * Generate commit groups from clustered hunks
   */
  private async generateCommitGroups(
    changes: FileChange[],
    clusters: Array<{hunks: Array<{hunk: DiffHunk, changeIndex: number}>, avgSimilarity: number}>
  ): Promise<CommitGroup[]> {
    console.log(`📋 Generating commit groups from ${clusters.length} clusters...`);
    
    const commitGroups: CommitGroup[] = [];
    const processedChanges = new Set<number>();
    
    // Process each cluster
    for (let i = 0; i < clusters.length; i++) {
      const cluster = clusters[i];
      
      // Group hunks by file for this cluster
      const fileGroups = new Map<string, DiffHunk[]>();
      const changeIndices = new Set<number>();
      
      for (const hunkInfo of cluster.hunks) {
        const filePath = hunkInfo.hunk.filePath;
        if (!fileGroups.has(filePath)) {
          fileGroups.set(filePath, []);
        }
        fileGroups.get(filePath)!.push(hunkInfo.hunk);
        changeIndices.add(hunkInfo.changeIndex);
      }
      
      // Get the associated FileChange objects
      const groupFiles = Array.from(changeIndices).map(idx => changes[idx]);
      
      // Generate commit message using LLM
      const clusterContext = `Cluster ${i + 1}: ${cluster.hunks.length} related hunks with ${(cluster.avgSimilarity * 100).toFixed(1)}% similarity`;
      const { title, message } = await this.cerebras.generateCommitMessage(groupFiles, `cluster_${i + 1}`, clusterContext);
      // one second rate limit delay
      await new Promise(resolve => setTimeout(resolve, 1000));
      
      commitGroups.push({
        feature_name: `semantic_cluster_${i + 1}`,
        description: clusterContext,
        files: groupFiles,
        commit_title: title,
        commit_message: message
      });
      
      // Mark changes as processed
      changeIndices.forEach(idx => processedChanges.add(idx));
    }
    
    // Handle remaining unprocessed changes
    const remainingChanges = changes.filter((_, idx) => !processedChanges.has(idx));
    if (remainingChanges.length > 0) {
      console.log(`📝 Processing ${remainingChanges.length} unprocessed changes heuristically...`);
      const heuristicGroups = await this.groupChangesHeuristic(remainingChanges);
      commitGroups.push(...heuristicGroups);
    }
    
    return commitGroups;
  }

  /**
   * Create summary of clustering results
   */
  private createClusterSummary(
    clusters: Array<{hunks: Array<{hunk: DiffHunk, changeIndex: number}>, avgSimilarity: number}>
  ): string {
    const summary = ['Semantic Analysis Summary (Embedding-based):\n'];
    
    summary.push(`Found ${clusters.length} similarity clusters:`);
    clusters.forEach((cluster, i) => {
      summary.push(`  Cluster ${i + 1}: ${cluster.hunks.length} hunks (${(cluster.avgSimilarity * 100).toFixed(1)}% avg similarity)`);
      const files = [...new Set(cluster.hunks.map(h => path.basename(h.hunk.filePath)))];
      summary.push(`    Files: ${files.join(', ')}`);
    });
    
    return summary.join('\n');
  }

}<|MERGE_RESOLUTION|>--- conflicted
+++ resolved
@@ -323,17 +323,6 @@
     return [commitGroups, semanticSummary];
   }
 
-<<<<<<< HEAD
-    // Analyze results to group files
-    // For now, use a simple heuristic-based grouping
-    // In a full implementation, you'd parse the semantic analysis results
-    const commitGroups = await this.groupChangesHeuristic(changes, semanticSummary);
-
-    return [commitGroups, semanticSummary];
-  }
-=======
-
->>>>>>> 22fad534
 
   /**
    * Group changes using heuristic rules as fallback
