--- conflicted
+++ resolved
@@ -144,20 +144,12 @@
             {user.firstName || user.primaryEmailAddress?.emailAddress}!
           </span>
         </p>
-<<<<<<< HEAD
         <p className="text-gray-600 mb-6">
           You've successfully signed in to Kite.
           <br />
           You can now return to your terminal and continue using Kite.
           <br />
           This tab is safe to close now.
-=======
-        <div className="bg-gray-100 p-4 rounded-lg mb-6">
-          <p className="text-sm text-gray-700 font-mono">bun run chat</p>
-        </div>
-        <p className="text-sm text-gray-500 mb-4">
-          Welcome, {user.firstName || user.primaryEmailAddress?.emailAddress}!
->>>>>>> 2fd69513
         </p>
         <div className="text-sm text-blue-600">
           This window will close automatically in {countdown} seconds...
